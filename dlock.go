--- conflicted
+++ resolved
@@ -153,13 +153,6 @@
 	return normalizeAppErr(aerr)
 }
 
-<<<<<<< HEAD
-func (d *DLock) RLock(ctx context.Context) error { panic("unimplemented") }
-
-func (d *DLock) RUnlock() error { panic("unimplemented") }
-
-=======
->>>>>>> d93f5ee8
 // buildKey builds a lock key for KV store.
 func buildKey(key string) string {
 	return storePrefix + key
